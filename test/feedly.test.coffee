try
  require('source-map-support').install()
catch

fs = require 'fs'

request = require 'request'
q = require 'q'
Feedly = require '../lib/feedly'

FEEDLY_SECRET = process.env.FEEDLY_SECRET
FEEDLY_DEVELOPER = process.env.FEEDLY_DEVELOPER
if !FEEDLY_SECRET?
<<<<<<< HEAD
  throw new Error("Specify the client secret in the FEEDLY_SECRET environment variable")
if !FEEDLY_DEVELOPER?
  throw new Error("Specify the developer token in the FEEDLY_DEVELOPER environment variable")
=======
  throw new Error """
Specify the client secret in the FEEDLY_SECRET environment variable
Find it here: https://groups.google.com/forum/#!forum/feedly-cloud
"""
>>>>>>> 0de82357

FEED_URL = 'http://blog.foodnetwork.com/fn-dish/feed/'
FEED = "feed/#{FEED_URL}"
CONFIG = "#{__dirname}/test_config.json"

module.exports =
  feeds: (test)->
    f = new Feedly
      client_id: 'sandbox'
      client_secret: FEEDLY_SECRET
      developer: false
      base: 'http://sandbox.feedly.com'
      port: 8080
      config_file: CONFIG

    test.ok f
    test.equals f.options.base, 'http://sandbox.feedly.com'
    f.profile()
    .then (prof) ->
      test.ok prof
      f.updateProfile
        gender: 'male'
    .then ->
      f.preferences()
    .then (prefs) ->
      test.ok prefs
      f.updatePreferences
        "category/reviews/entryOverviewSize": 0
    .then ->
      f.updatePreferences
        "category/reviews/entryOverviewSize": "==DELETE=="
    .then ->
      f.refresh()
    .then ->
      f.subscribe FEED
    .then ->
      f.subscriptions()
    .then (subs) ->
      test.ok subs
      sub = subs.find (s) ->
        return s.id == FEED
      test.ok sub
    .then ->
      test.ok true
      f.unsubscribe FEED
    .then ->
      test.ok true
      f.subscribe FEED_URL, ['testing_foo', 'testing_bar']
    .then ->
      test.ok true
      f.feed FEED
    .then (fee) ->
      test.equals fee.id, FEED
      f.categories()
    .then (cats) ->
      test.ok Array.isArray(cats)
      test.ok cats.length >= 2
      foo = cats.find (c) ->
        c.label == 'testing_foo'
      test.ok foo?
      f.setCategoryLabel foo.id, 'testing_foo2'
      .then ->
        f.deleteCategory foo.id
    .then ->
      f.counts()
    .then (counts)->
      test.ok Array.isArray(counts.unreadcounts)
      test.ok counts.unreadcounts.length >= 2
      f.stream FEED
    .then (page) ->
      ent = page.ids[0]
      f.entry ent
    .then (entries) ->
      test.ok entries?
      test.ok entries.length > 0
      id = entries[0].id
      f.markEntryRead id
      .then ->
        f.markEntryUnread id
      .then ->
        f.markEntrySaved id
      .then ->
        f.markEntryUnsaved id
      .then ->
        f.tagEntry id, 'test_tag_foo'
      .then ->
        f.tags()
      .then (tags) ->
        test.ok tags
        f.untagEntries id, 'test_tag_foo'
      .then ->
        f.setTagLabel 'test_tag_foo', 'test_tag_foo2'
      .then ->
        f.untagEntries id, 'test_tag_foo'
      .then ->
        f.deleteTags 'test_tag_foo'
      .then ->
        f.shorten id
      .then (short) ->
        test.ok short
        test.ok typeof(short.shortUrl) == 'string'
    .then ->
      f.contents FEED
    .then (contents) ->
      test.ok contents
      test.ok Array.isArray(contents.items)
      test.ok contents.items.length == 20
      test.ok contents.continuation
      f.contents FEED, 10, 'oldest', true, null, contents.continuation
    .then (contents) ->
      test.ok contents
      test.ok Array.isArray(contents.items)
      test.ok contents.items.length == 10
      f.markFeedRead FEED
    .then ->
      f.markCategoryRead 'testing_bar'
    .then ->
      f.reads()
    .then (reads) ->
      test.ok reads
      test.ok Array.isArray(reads.entries)
    .then ->
      f.searchFeeds 'arduino'
    .then (results) ->
      test.ok results
      test.ok Array.isArray(results.results)
      f.unsubscribe FEED
    .then ->
      userid = f.state.id
      f.createEntry
        title: "NBC's reviled sci-fi drama 'Heroes' may get a second lease"
        author: "Nathan Ingraham"
        origin:
          title: "The Verge -  All Posts"
          htmlUrl: "http://www.theverge.com/"

        content:
          direction: "ltr"
          content: "...html content the user wants to associate with this entry.."

        alternate: [
          type: "text/html"
          href: "http://www.theverge.com/2013/4/17/4236096/nbc-heroes-may-get-a-second-lease-on-life-on-xbox-live"
        ]
        tags: [
          {
            id: "user/#{userid}/tag/global.saved"
          }
          {
            id: "user/#{userid}/tag/inspiration"
            label: "inspiration"
          }
        ]
        keywords: [
          "NBC"
          "sci-fi"
        ]
    .then ->
      f.logout()
    .then ->
      q.nfcall fs.unlink, CONFIG
    .then ->
      test.done()
    , (er) ->
      console.log 'ERROR', er, er.stack
      test.ifError er

   feedsProd: (testprod)->
    f = new Feedly
      client_id: 'sandbox'
      client_secret: FEEDLY_DEVELOPER
      developer: true
      base: 'https://cloud.feedly.com'
      port: 8080
      config_file: CONFIG

    testprod.ok f
    testprod.equals f.options.base, 'https://cloud.feedly.com'
    f.categories()
      .then (categories) ->
        testprod.ok categories
      .then ->
        testprod.done()
      , (er) ->
        console.log 'ERROR', er, er.stack
        testprod.ifError er<|MERGE_RESOLUTION|>--- conflicted
+++ resolved
@@ -11,16 +11,13 @@
 FEEDLY_SECRET = process.env.FEEDLY_SECRET
 FEEDLY_DEVELOPER = process.env.FEEDLY_DEVELOPER
 if !FEEDLY_SECRET?
-<<<<<<< HEAD
-  throw new Error("Specify the client secret in the FEEDLY_SECRET environment variable")
-if !FEEDLY_DEVELOPER?
-  throw new Error("Specify the developer token in the FEEDLY_DEVELOPER environment variable")
-=======
-  throw new Error """
+    throw new Error """
 Specify the client secret in the FEEDLY_SECRET environment variable
 Find it here: https://groups.google.com/forum/#!forum/feedly-cloud
 """
->>>>>>> 0de82357
+if !FEEDLY_DEVELOPER?
+  throw new Error("Specify the developer token in the FEEDLY_DEVELOPER environment variable")
+
 
 FEED_URL = 'http://blog.foodnetwork.com/fn-dish/feed/'
 FEED = "feed/#{FEED_URL}"
